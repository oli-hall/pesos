--- conflicted
+++ resolved
@@ -1,22 +1,22 @@
-<<<<<<< HEAD
+import threading
 from socket import inet_ntoa
 from struct import pack
 from urlparse import urlparse
+from concurrent.futures import Future
 
 from kazoo.client import KazooClient
 from twitter.common.zookeeper.group.kazoo_group import KazooGroup
 
 from .vendor.mesos.mesos_pb2 import MasterInfo
-=======
-import threading
-from concurrent.futures import Future
->>>>>>> 786b5780
 
 
 class MasterDetector(object):
   @classmethod
   def from_url(cls, url):
     raise NotImplementedError
+
+  def appoint(self, leader):
+    pass
 
   def detect(self, previous=None):
     """Detect a master should it change from ``previous``.
@@ -29,13 +29,47 @@
     future.set_exception(NotImplementedError())
     return future
 
-<<<<<<< HEAD
-class StandaloneMasterDetector(MasterDetector):
-  @classmethod
-  def master_info_from_pid(cls, pid):
-    pass
 
-  def __init__(self, leader):
+class FutureMasterDetector(MasterDetector):
+  """A base class for future-based master detectors."""
+
+  def __init__(self):
+    self.__lock = threading.Lock()
+    self._leader = None
+    self._future_queue = []  # list of queued detection requests
+
+  def fail(self, exception):
+    with self.__lock:
+      future_queue, self._future_queue = self._future_queue, []
+      for future in future_queue:
+        future.set_exception(exception)
+
+  def appoint(self, leader):
+    with self.__lock:
+      if leader == self._leader:
+        return
+      self._leader = leader
+      future_queue, self._future_queue = self._future_queue, []
+      for future in future_queue:
+        future.set_result(leader)
+
+  def detect(self, previous=None):
+    with self.__lock:
+      future = Future()
+      if previous != self._leader:
+        future.set_result(self._leader)
+        return future
+      self._future_queue.append(future)
+      future.set_running_or_notify_cancel()
+      return future
+
+
+class StandaloneMasterDetector(FutureMasterDetector):
+  """A concrete implementation of a standalone master detector."""
+
+  def __init__(self, leader=None):
+    super(StandaloneMasterDetector, self).__init__()
+
     try:
       host, port = leader.split(":")
     except ValueError:
@@ -43,10 +77,7 @@
 
     # Resolve the host to ensure we have an IP address
     host = socket.gethostbyname(host)
-    self.leader = "%s:%s" % (host, port)
-
-  def detect(self, previous=None):
-    return self.leader
+    self.appoint("%s:%s" % (host, port))
 
 
 class MesosKazooGroup(KazooGroup):
@@ -96,50 +127,11 @@
 
     master_info = MasterInfo()
     master_info.MergeFromString(leader_data)
-    return "{ip}:{port}".format(
+    leader = "{ip}:{port}".format(
         ip=inet_ntoa(pack('<L', master_info.ip)),
         port=master_info.port
     )
-=======
 
-class FutureMasterDetector(MasterDetector):
-  """A base class for future-based master detectors."""
-
-  def __init__(self):
-    self.__lock = threading.Lock()
-    self._leader = None
-    self._future_queue = []  # list of queued detection requests
-
-  def fail(self, exception):
-    with self.__lock:
-      future_queue, self._future_queue = self._future_queue, []
-      for future in future_queue:
-        future.set_exception(exception)
-
-  def appoint(self, leader):
-    with self.__lock:
-      if leader == self._leader:
-        return
-      self._leader = leader
-      future_queue, self._future_queue = self._future_queue, []
-      for future in future_queue:
-        future.set_result(leader)
-
-  def detect(self, previous=None):
-    with self.__lock:
-      future = Future()
-      if previous != self._leader:
-        future.set_result(self._leader)
-        return future
-      self._future_queue.append(future)
-      future.set_running_or_notify_cancel()
-      return future
-
-
-class StandaloneMasterDetector(FutureMasterDetector):
-  """A concrete implementation of a standalone master detector."""
-
-  def __init__(self, leader=None):
-    super(StandaloneMasterDetector, self).__init__()
-    self.appoint(leader)
->>>>>>> 786b5780
+    future = Future()
+    future.set_result(leader)
+    return future