from setuptools import setup

__version__ = '0.1.0'


setup(
  name='pesos',
  version=__version__,
  description='Pure python implementation of the Apache Mesos Framework API',
  url='http://github.com/wickman/pesos',
  author='Brian Wickman',
  author_email='wickman@gmail.com',
  license='Apache License 2.0',
  packages=[
    'pesos',
    'pesos.vendor',
    'pesos.vendor.mesos',
    'pesos.vendor.mesos.containerizer',
    'pesos.vendor.mesos.internal',
    'pesos.vendor.mesos.internal.log',
    'pesos.vendor.mesos.internal.state',
  ],
  install_requires=[
    'compactor==0.1.3',
    'protobuf==2.5.0',
<<<<<<< HEAD
    'twitter.common.zookeeper==0.3.1'
=======
    'futures==2.1.6',
    'mesos.interface==0.20.0',
>>>>>>> 786b5780
  ],
  zip_safe=True
)<|MERGE_RESOLUTION|>--- conflicted
+++ resolved
@@ -23,12 +23,9 @@
   install_requires=[
     'compactor==0.1.3',
     'protobuf==2.5.0',
-<<<<<<< HEAD
-    'twitter.common.zookeeper==0.3.1'
-=======
     'futures==2.1.6',
     'mesos.interface==0.20.0',
->>>>>>> 786b5780
+    'twitter.common.zookeeper==0.3.1',
   ],
   zip_safe=True
 )